--- conflicted
+++ resolved
@@ -4,33 +4,24 @@
     namespace memory {
         // Connection with OpenCL
         bool ready = false;
+        bool has_fillbuffer = false; // supports the FillBuffer API (platform is version 1.2 or higher)
         cl::Context context;
         cl::Device device;
         cl::CommandQueue queue;
 
-    #ifdef OPENCL_1_1
-        cl::Buffer zero_buffer;
-    #endif
+        cl::Buffer zero_buffer; // used to clear buffers on pre-1.2 platforms
 
         std::vector<cl::Buffer> pool;
         int total_blocks = 0;
 
         // Fill buffer with zeros
         static int clear_buffer(const cl::Buffer& buf) {
-<<<<<<< HEAD
-        #ifdef OPENCL_1_1
-            return queue.enqueueCopyBuffer(zero_buffer, buf, 0, 0, block::size, nullptr, nullptr);
-        #else
-            return queue.enqueueFillBuffer(buf, 0, 0, block::size, nullptr, nullptr);
-        #endif
-=======
 #ifdef CL_VERSION_1_2
             if (has_fillbuffer)
                 return queue.enqueueFillBuffer(buf, 0, 0, block::size, nullptr, nullptr);
             else
 #endif
                 return queue.enqueueCopyBuffer(zero_buffer, buf, 0, 0, block::size, nullptr, nullptr);
->>>>>>> bf5d4279
         }
 
         // Find platform with OpenCL capable GPU
@@ -50,16 +41,6 @@
                 context = cl::Context(gpu_devices);
                 queue = cl::CommandQueue(context, device);
 
-<<<<<<< HEAD
-            #ifdef OPENCL_1_1
-                char zero_data[block::size] = {};
-                int r;
-                zero_buffer = cl::Buffer(context, CL_MEM_READ_ONLY, block::size, nullptr, &r);
-                if (r != CL_SUCCESS) return false;
-                r = queue.enqueueWriteBuffer(zero_buffer, true, 0, block::size, zero_data, nullptr, nullptr);
-                if (r != CL_SUCCESS) return false;
-            #endif
-=======
 #ifdef CL_VERSION_1_2
                 cl_uint version = cl::detail::getPlatformVersion(platform());
 
@@ -73,7 +54,6 @@
                     zero_buffer = cl::Buffer(context, CL_MEM_READ_ONLY | CL_MEM_COPY_HOST_PTR, block::size, zero_data, &r);
                     if (r != CL_SUCCESS) return false;
                 }
->>>>>>> bf5d4279
 
                 return true;
             }
